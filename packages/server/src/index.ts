import "dotenv/config";
import Fastify from "fastify";
import cors from "@fastify/cors";
import helmet from "@fastify/helmet";
import compress from "@fastify/compress";
import rateLimit from "@fastify/rate-limit";
import swagger from "@fastify/swagger";
import swaggerUi from "@fastify/swagger-ui";
import cookie from "@fastify/cookie";
import { healthRoutes } from "./routes/health.js";
import { apiRoutes } from "./routes/api.js";
import { authRoutes } from "./routes/auth.js";
import { plexRoutes } from "./routes/plex/index.js";
<<<<<<< HEAD
import { apiKeyRoutes } from "./routes/api-keys.js";
import { settingsRoutes } from "./routes/settings.js";
import { indexerRoutes } from "./routes/indexer.routes.js";
=======
import { arrRoutes } from "./routes/arr/index.js";
>>>>>>> b7fdd26d
import { csrfPlugin } from "./middleware/csrf.js";
import { rateLimitPlugin } from "./middleware/rate-limit.js";

const server = Fastify({
  logger: {
    level: process.env.NODE_ENV === "production" ? "info" : "debug",
  },
});

// Register plugins
await server.register(helmet, {
  contentSecurityPolicy: process.env.NODE_ENV === "production",
});
await server.register(compress);

// Cookie support (required for CSRF and refresh tokens)
await server.register(cookie, {
  secret: process.env.COOKIE_SECRET || "dev-cookie-secret-change-in-production",
});

// CORS configuration
const corsOrigins = process.env.CORS_ORIGINS
  ? process.env.CORS_ORIGINS.split(',')
  : ["http://localhost:3100", "http://localhost:3101"];

await server.register(cors, {
  origin: corsOrigins,
  credentials: true,
});

// Global rate limiting
await server.register(rateLimit, {
  max: parseInt(process.env.RATE_LIMIT_MAX || "100"),
  timeWindow: process.env.RATE_LIMIT_WINDOW || "1 minute",
});

// CSRF protection
await server.register(csrfPlugin);

// Route-specific rate limiting
await server.register(rateLimitPlugin);

// Swagger documentation
await server.register(swagger, {
  swagger: {
    info: {
      title: "Braidarr API",
      description: "AI-powered media management API",
      version: "0.0.1",
    },
    host: `localhost:${process.env.PORT || 3401}`,
    schemes: ["http"],
    consumes: ["application/json"],
    produces: ["application/json"],
  },
});

await server.register(swaggerUi, {
  routePrefix: "/docs",
  uiConfig: {
    docExpansion: "full",
    deepLinking: false,
  },
});

// Register routes
await server.register(healthRoutes);
await server.register(authRoutes, { prefix: "/api/v1/auth" });
await server.register(apiRoutes, { prefix: "/api/v1" });
await server.register(plexRoutes, { prefix: "/api/v1/plex" });
<<<<<<< HEAD
await server.register(apiKeyRoutes, { prefix: "/api/v1/api-keys" });
await server.register(settingsRoutes, { prefix: "/api/v1/settings" });

// Arr ecosystem routes
await server.register(indexerRoutes, { prefix: "/api/v1/indexer" });
=======
await server.register(arrRoutes, { prefix: "/api/v1/arr" });
>>>>>>> b7fdd26d

// Global error handler
server.setErrorHandler((error, _request, reply) => {
  server.log.error(error);

  if (error.validation) {
    reply.status(400).send({
      error: "Validation Error",
      message: error.message,
      details: error.validation,
    });
    return;
  }

  reply.status(500).send({
    error: "Internal Server Error",
    message:
      process.env.NODE_ENV === "production"
        ? "Something went wrong"
        : error.message,
  });
});

// Start server
const start = async () => {
  try {
    const port = Number(process.env.PORT) || 3401;
    const host = process.env.HOST || "localhost";

    await server.listen({ port, host });
    console.log(`🚀 Braidarr API server running at http://${host}:${port}`);
    console.log(`📚 API Documentation: http://${host}:${port}/docs`);
  } catch (err) {
    server.log.error(err);
    process.exit(1);
  }
};

// Graceful shutdown
const shutdown = async () => {
  try {
    await server.close();
    console.log("🛑 Server shutting down gracefully");
    process.exit(0);
  } catch (err) {
    console.error("Error during shutdown:", err);
    process.exit(1);
  }
};

process.on("SIGINT", shutdown);
process.on("SIGTERM", shutdown);

start();<|MERGE_RESOLUTION|>--- conflicted
+++ resolved
@@ -11,13 +11,10 @@
 import { apiRoutes } from "./routes/api.js";
 import { authRoutes } from "./routes/auth.js";
 import { plexRoutes } from "./routes/plex/index.js";
-<<<<<<< HEAD
 import { apiKeyRoutes } from "./routes/api-keys.js";
 import { settingsRoutes } from "./routes/settings.js";
 import { indexerRoutes } from "./routes/indexer.routes.js";
-=======
 import { arrRoutes } from "./routes/arr/index.js";
->>>>>>> b7fdd26d
 import { csrfPlugin } from "./middleware/csrf.js";
 import { rateLimitPlugin } from "./middleware/rate-limit.js";
 
@@ -88,15 +85,12 @@
 await server.register(authRoutes, { prefix: "/api/v1/auth" });
 await server.register(apiRoutes, { prefix: "/api/v1" });
 await server.register(plexRoutes, { prefix: "/api/v1/plex" });
-<<<<<<< HEAD
 await server.register(apiKeyRoutes, { prefix: "/api/v1/api-keys" });
 await server.register(settingsRoutes, { prefix: "/api/v1/settings" });
 
 // Arr ecosystem routes
 await server.register(indexerRoutes, { prefix: "/api/v1/indexer" });
-=======
 await server.register(arrRoutes, { prefix: "/api/v1/arr" });
->>>>>>> b7fdd26d
 
 // Global error handler
 server.setErrorHandler((error, _request, reply) => {
