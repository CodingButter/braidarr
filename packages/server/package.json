--- conflicted
+++ resolved
@@ -18,29 +18,21 @@
   "dependencies": {
     "@braidarr/shared": "workspace:*",
     "@fastify/compress": "^7.0.0",
-<<<<<<< HEAD
-=======
     "@fastify/cookie": "^9.3.1",
->>>>>>> 5ee714e8
     "@fastify/cors": "^9.0.1",
     "@fastify/csrf-protection": "^6.4.0",
     "@fastify/helmet": "^11.1.1",
     "@fastify/rate-limit": "^9.1.0",
     "@fastify/swagger": "^8.14.0",
     "@fastify/swagger-ui": "^3.0.0",
-<<<<<<< HEAD
-    "axios": "^1.6.8",
-    "dotenv": "^16.4.5",
-    "fastify": "^4.26.2",
-    "uuid": "^13.0.0",
-=======
     "@prisma/client": "^6.16.1",
     "argon2": "^0.40.3",
+    "axios": "^1.6.8",
     "dotenv": "^16.4.5",
     "fastify": "^4.26.2",
     "jsonwebtoken": "^9.0.2",
     "prisma": "^6.16.1",
->>>>>>> 5ee714e8
+    "uuid": "^13.0.0",
     "zod": "^3.22.4"
   },
   "devDependencies": {
